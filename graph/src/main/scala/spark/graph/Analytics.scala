--- conflicted
+++ resolved
@@ -7,61 +7,32 @@
 
 object Analytics extends Logging {
 
-<<<<<<< HEAD
-//   /**
-//    * Compute the PageRank of a graph returning the pagerank of each vertex as an RDD
-//    */
-//   // def pagerank[VD: Manifest, ED: Manifest](graph: Graph[VD, ED], numIter: Int) = {
-//   //   // Compute the out degree of each vertex
-//   //   val pagerankGraph = graph.updateVertices[Int, (Int, Float)](graph.outDegrees,
-//   //     (vertex, deg) => (deg.getOrElse(0), 1.0F)
-//   //   )
-//   //   GraphLab.iterateGA[(Int, Float), ED, Float](pagerankGraph)(
-//   //     (me_id, edge) => edge.src.data._2 / edge.src.data._1, // gather
-//   //     (a: Float, b: Float) => a + b, // merge
-//   //     (vertex, a: Option[Float]) => (vertex.data._1, (0.15F + 0.85F * a.getOrElse(0F))), // apply
-//   //     numIter).mapVertices{ case Vertex(id, (outDeg, r)) => Vertex(id, r) }
-//   // }
-//   def pagerank[VD: Manifest, ED: Manifest](graph: Graph[VD, ED], numIter: Int) = {
-//     // Compute the out degree of each vertex
-//     val pagerankGraph = graph.updateVertices[Int, (Int, Float)](graph.outDegrees,
-//       (vertex, deg) => (deg.getOrElse(0), 1.0F)
-//     )
-//     GraphLab.iterateGA2[(Int, Float), ED, Float](pagerankGraph)(
-//       (me_id, edge) => edge.src.data._2 / edge.src.data._1, // gather
-//       (a: Float, b: Float) => a + b, // merge
-//       0.0F, // default
-//       (vertex, a: Float) => (vertex.data._1, (0.15F + 0.85F * a)), // apply
-//       numIter).mapVertices{ case Vertex(id, (outDeg, r)) => Vertex(id, r) }
-//   }
-=======
-  /**
-   * Compute the PageRank of a graph returning the pagerank of each vertex as an RDD
-   */
+  // /**
+  //  * Compute the PageRank of a graph returning the pagerank of each vertex as an RDD
+  //  */
+  // // def pagerank[VD: Manifest, ED: Manifest](graph: Graph[VD, ED], numIter: Int) = {
+  // //   // Compute the out degree of each vertex
+  // //   val pagerankGraph = graph.updateVertices[Int, (Int, Float)](graph.outDegrees,
+  // //     (vertex, deg) => (deg.getOrElse(0), 1.0F)
+  // //   )
+  // //   GraphLab.iterateGA[(Int, Float), ED, Float](pagerankGraph)(
+  // //     (me_id, edge) => edge.src.data._2 / edge.src.data._1, // gather
+  // //     (a: Float, b: Float) => a + b, // merge
+  // //     (vertex, a: Option[Float]) => (vertex.data._1, (0.15F + 0.85F * a.getOrElse(0F))), // apply
+  // //     numIter).mapVertices{ case Vertex(id, (outDeg, r)) => Vertex(id, r) }
+  // // }
   // def pagerank[VD: Manifest, ED: Manifest](graph: Graph[VD, ED], numIter: Int) = {
   //   // Compute the out degree of each vertex
-  //   val pagerankGraph = graph.updateVertices[Int, (Int, Float)](graph.outDegrees,
-  //     (vertex, deg) => (deg.getOrElse(0), 1.0F)
+  //   val pagerankGraph = graph.updateVertices[Int, (Int, Double)](graph.outDegrees,
+  //     (vertex, deg) => (deg.getOrElse(0), 1.0)
   //   )
-  //   GraphLab.iterateGA[(Int, Float), ED, Float](pagerankGraph)(
+  //   GraphLab.iterateGA2[(Int, Double), ED, Double](pagerankGraph)(
   //     (me_id, edge) => edge.src.data._2 / edge.src.data._1, // gather
-  //     (a: Float, b: Float) => a + b, // merge
-  //     (vertex, a: Option[Float]) => (vertex.data._1, (0.15F + 0.85F * a.getOrElse(0F))), // apply
+  //     (a: Double, b: Double) => a + b, // merge
+  //     0.0, // default
+  //     (vertex, a: Double) => (vertex.data._1, (0.15 + 0.85 * a)), // apply
   //     numIter).mapVertices{ case Vertex(id, (outDeg, r)) => Vertex(id, r) }
   // }
-  def pagerank[VD: Manifest, ED: Manifest](graph: Graph[VD, ED], numIter: Int) = {
-    // Compute the out degree of each vertex
-    val pagerankGraph = graph.updateVertices[Int, (Int, Double)](graph.outDegrees,
-      (vertex, deg) => (deg.getOrElse(0), 1.0)
-    )
-    GraphLab.iterateGA2[(Int, Double), ED, Double](pagerankGraph)(
-      (me_id, edge) => edge.src.data._2 / edge.src.data._1, // gather
-      (a: Double, b: Double) => a + b, // merge
-      0.0, // default
-      (vertex, a: Double) => (vertex.data._1, (0.15 + 0.85 * a)), // apply
-      numIter).mapVertices{ case Vertex(id, (outDeg, r)) => Vertex(id, r) }
-  }
->>>>>>> a8dad98c
 
   /**
    * Compute the PageRank of a graph returning the pagerank of each vertex as an RDD
@@ -79,7 +50,6 @@
       numIter).mapVertices{ case Vertex(id, (outDeg, r)) => Vertex(id, r) }
   }
 
-<<<<<<< HEAD
 //   /**
 //    * Compute the PageRank of a graph returning the pagerank of each vertex as an RDD
 //    */
@@ -448,58 +418,58 @@
 //       }
 //     }
 //   }
-=======
-  /**
-   * Compute the PageRank of a graph returning the pagerank of each vertex as an RDD
-   */
-  def dynamicPagerank[VD: Manifest, ED: Manifest](graph: Graph[VD, ED],
-    tol: Double, maxIter: Int = 10) = {
-    // Compute the out degree of each vertex
-    val pagerankGraph = graph.updateVertices[Int, (Int, Double, Double)](graph.outDegrees,
-      (vertex, degIter) => (degIter.sum, 1.0, 1.0)
-    )
-
-    // Run PageRank
-    GraphLab.iterateGAS(pagerankGraph)(
-      (me_id, edge) => edge.src.data._2 / edge.src.data._1, // gather
-      (a: Double, b: Double) => a + b,
-      (vertex, a: Option[Double]) =>
-        (vertex.data._1, (0.15 + 0.85 * a.getOrElse(0.0)), vertex.data._2), // apply
-      (me_id, edge) => math.abs(edge.src.data._2 - edge.dst.data._1) > tol, // scatter
-      maxIter).mapVertices { case Vertex(vid, data) => Vertex(vid, data._2) }
-  }
-
-  /**
-   * Compute the connected component membership of each vertex
-   * and return an RDD with the vertex value containing the
-   * lowest vertex id in the connected component containing
-   * that vertex.
-   */
-  def connectedComponents[VD: Manifest, ED: Manifest](graph: Graph[VD, ED], numIter: Int) = {
-    val ccGraph = graph.mapVertices { case Vertex(vid, _) => Vertex(vid, vid) }
-    GraphLab.iterateGA[Int, ED, Int](ccGraph)(
-      (me_id, edge) => edge.otherVertex(me_id).data, // gather
-      (a: Int, b: Int) => math.min(a, b), // merge
-      (v, a: Option[Int]) => math.min(v.data, a.getOrElse(Integer.MAX_VALUE)), // apply
-      numIter,
-      gatherDirection = EdgeDirection.Both)
-  }
-
-  /**
-   * Compute the shortest path to a set of markers
-   */
-  def shortestPath[VD: Manifest](graph: Graph[VD, Double], sources: List[Int], numIter: Int) = {
-    val sourceSet = sources.toSet
-    val spGraph = graph.mapVertices {
-      case Vertex(vid, _) => Vertex(vid, (if(sourceSet.contains(vid)) 0.0 else Double.MaxValue))
-    }
-    GraphLab.iterateGA[Double, Double, Double](spGraph)(
-      (me_id, edge) => edge.otherVertex(me_id).data + edge.data, // gather
-      (a: Double, b: Double) => math.min(a, b), // merge
-      (v, a: Option[Double]) => math.min(v.data, a.getOrElse(Double.MaxValue)), // apply
-      numIter,
-      gatherDirection = EdgeDirection.In)
-  }
+
+  // /**
+  //  * Compute the PageRank of a graph returning the pagerank of each vertex as an RDD
+  //  */
+  // def dynamicPagerank[VD: Manifest, ED: Manifest](graph: Graph[VD, ED],
+  //   tol: Double, maxIter: Int = 10) = {
+  //   // Compute the out degree of each vertex
+  //   val pagerankGraph = graph.updateVertices[Int, (Int, Double, Double)](graph.outDegrees,
+  //     (vertex, degIter) => (degIter.sum, 1.0, 1.0)
+  //   )
+
+  //   // Run PageRank
+  //   GraphLab.iterateGAS(pagerankGraph)(
+  //     (me_id, edge) => edge.src.data._2 / edge.src.data._1, // gather
+  //     (a: Double, b: Double) => a + b,
+  //     (vertex, a: Option[Double]) =>
+  //       (vertex.data._1, (0.15 + 0.85 * a.getOrElse(0.0)), vertex.data._2), // apply
+  //     (me_id, edge) => math.abs(edge.src.data._2 - edge.dst.data._1) > tol, // scatter
+  //     maxIter).mapVertices { case Vertex(vid, data) => Vertex(vid, data._2) }
+  // }
+
+  // /**
+  //  * Compute the connected component membership of each vertex
+  //  * and return an RDD with the vertex value containing the
+  //  * lowest vertex id in the connected component containing
+  //  * that vertex.
+  //  */
+  // def connectedComponents[VD: Manifest, ED: Manifest](graph: Graph[VD, ED], numIter: Int) = {
+  //   val ccGraph = graph.mapVertices { case Vertex(vid, _) => Vertex(vid, vid) }
+  //   GraphLab.iterateGA[Int, ED, Int](ccGraph)(
+  //     (me_id, edge) => edge.otherVertex(me_id).data, // gather
+  //     (a: Int, b: Int) => math.min(a, b), // merge
+  //     (v, a: Option[Int]) => math.min(v.data, a.getOrElse(Integer.MAX_VALUE)), // apply
+  //     numIter,
+  //     gatherDirection = EdgeDirection.Both)
+  // }
+
+  // /**
+  //  * Compute the shortest path to a set of markers
+  //  */
+  // def shortestPath[VD: Manifest](graph: Graph[VD, Double], sources: List[Int], numIter: Int) = {
+  //   val sourceSet = sources.toSet
+  //   val spGraph = graph.mapVertices {
+  //     case Vertex(vid, _) => Vertex(vid, (if(sourceSet.contains(vid)) 0.0 else Double.MaxValue))
+  //   }
+  //   GraphLab.iterateGA[Double, Double, Double](spGraph)(
+  //     (me_id, edge) => edge.otherVertex(me_id).data + edge.data, // gather
+  //     (a: Double, b: Double) => math.min(a, b), // merge
+  //     (v, a: Option[Double]) => math.min(v.data, a.getOrElse(Double.MaxValue)), // apply
+  //     numIter,
+  //     gatherDirection = EdgeDirection.In)
+  // }
 
   // /**
   //  * Compute the connected component membership of each vertex
@@ -615,150 +585,150 @@
   //     vertex => vertex.id < maxUser).vertices
   // }
 
-  def main(args: Array[String]) = {
-    val host = args(0)
-    val taskType = args(1)
-    val fname = args(2)
-    val options =  args.drop(3).map { arg =>
-      arg.dropWhile(_ == '-').split('=') match {
-        case Array(opt, v) => (opt -> v)
-        case _ => throw new IllegalArgumentException("Invalid argument: " + arg)
-      }
-    }
-
-    System.setProperty("spark.serializer", "spark.KryoSerializer")
-    //System.setProperty("spark.shuffle.compress", "false")
-    System.setProperty("spark.kryo.registrator", "spark.graph.GraphKryoRegistrator")
-
-    taskType match {
-      case "pagerank" => {
-
-        var numIter = Int.MaxValue
-        var isDynamic = false
-        var tol:Double = 0.001
-        var outFname = ""
-        var numVPart = 4
-        var numEPart = 4
-
-        options.foreach{
-          case ("numIter", v) => numIter = v.toInt
-          case ("dynamic", v) => isDynamic = v.toBoolean
-          case ("tol", v) => tol = v.toDouble
-          case ("output", v) => outFname = v
-          case ("numVPart", v) => numVPart = v.toInt
-          case ("numEPart", v) => numEPart = v.toInt
-          case (opt, _) => throw new IllegalArgumentException("Invalid option: " + opt)
-        }
-
-        if(!isDynamic && numIter == Int.MaxValue) {
-          println("Set number of iterations!")
-          sys.exit(1)
-        }
-        println("======================================")
-        println("|             PageRank               |")
-        println("--------------------------------------")
-        println(" Using parameters:")
-        println(" \tDynamic:  " + isDynamic)
-        if(isDynamic) println(" \t  |-> Tolerance: " + tol)
-        println(" \tNumIter:  " + numIter)
-        println("======================================")
-
-        val sc = new SparkContext(host, "PageRank(" + fname + ")")
-
-        val graph = Graph.textFile(sc, fname, a => 1.0).withPartitioner(numVPart, numEPart).cache()
-
-        val startTime = System.currentTimeMillis
-        logInfo("GRAPHX: starting tasks")
-        logInfo("GRAPHX: Number of vertices " + graph.vertices.count)
-        logInfo("GRAPHX: Number of edges " + graph.edges.count)
-
-        val pr = Analytics.pagerank(graph, numIter)
-        // val pr = if(isDynamic) Analytics.dynamicPagerank(graph, tol, numIter)
-        //   else  Analytics.pagerank(graph, numIter)
-        logInfo("GRAPHX: Total rank: " + pr.vertices.map{ case Vertex(id,r) => r }.reduce(_+_) )
-        if (!outFname.isEmpty) {
-          println("Saving pageranks of pages to " + outFname)
-          pr.vertices.map{case Vertex(id, r) => id + "\t" + r}.saveAsTextFile(outFname)
-        }
-        logInfo("GRAPHX: Runtime:    " + ((System.currentTimeMillis - startTime)/1000.0) + " seconds")
-        sc.stop()
-      }
-
-     case "cc" => {
-
-        var numIter = Int.MaxValue
-        var isDynamic = false
-
-        options.foreach{
-          case ("numIter", v) => numIter = v.toInt
-          case ("dynamic", v) => isDynamic = v.toBoolean
-          case (opt, _) => throw new IllegalArgumentException("Invalid option: " + opt)
-        }
-
-        if(!isDynamic && numIter == Int.MaxValue) {
-          println("Set number of iterations!")
-          sys.exit(1)
-        }
-        println("======================================")
-        println("|      Connected Components          |")
-        println("--------------------------------------")
-        println(" Using parameters:")
-        println(" \tDynamic:  " + isDynamic)
-        println(" \tNumIter:  " + numIter)
-        println("======================================")
-
-        val sc = new SparkContext(host, "ConnectedComponents(" + fname + ")")
-        val graph = Graph.textFile(sc, fname, a => 1.0)
-        val cc = Analytics.connectedComponents(graph, numIter)
-        // val cc = if(isDynamic) Analytics.dynamicConnectedComponents(graph, numIter)
-        //   else  Analytics.connectedComponents(graph, numIter)
-        println("Components: " + cc.vertices.map(_.data).distinct())
-
-        sc.stop()
-      }
-
-     case "shortestpath" => {
-
-        var numIter = Int.MaxValue
-        var isDynamic = true
-        var sources: List[Int] = List.empty
-
-        options.foreach{
-          case ("numIter", v) => numIter = v.toInt
-          case ("dynamic", v) => isDynamic = v.toBoolean
-          case ("source", v) => sources ++= List(v.toInt)
-          case (opt, _) => throw new IllegalArgumentException("Invalid option: " + opt)
-        }
-
-
-        if(!isDynamic && numIter == Int.MaxValue) {
-          println("Set number of iterations!")
-          sys.exit(1)
-        }
-
-        if(sources.isEmpty) {
-          println("No sources provided!")
-          sys.exit(1)
-        }
-
-        println("======================================")
-        println("|          Shortest Path             |")
-        println("--------------------------------------")
-        println(" Using parameters:")
-        println(" \tDynamic:  " + isDynamic)
-        println(" \tNumIter:  " + numIter)
-        println(" \tSources:  [" + sources.mkString(", ") + "]")
-        println("======================================")
-
-        val sc = new SparkContext(host, "ShortestPath(" + fname + ")")
-        val graph = Graph.textFile(sc, fname, a => (if(a.isEmpty) 1.0 else a(0).toDouble ) )
-        val sp = Analytics.shortestPath(graph, sources, numIter)
-        // val cc = if(isDynamic) Analytics.dynamicShortestPath(graph, sources, numIter)
-        //   else  Analytics.shortestPath(graph, sources, numIter)
-        println("Longest Path: " + sp.vertices.map(_.data).reduce(math.max(_,_)))
-
-        sc.stop()
-      }
+  // def main(args: Array[String]) = {
+  //   val host = args(0)
+  //   val taskType = args(1)
+  //   val fname = args(2)
+  //   val options =  args.drop(3).map { arg =>
+  //     arg.dropWhile(_ == '-').split('=') match {
+  //       case Array(opt, v) => (opt -> v)
+  //       case _ => throw new IllegalArgumentException("Invalid argument: " + arg)
+  //     }
+  //   }
+
+  //   System.setProperty("spark.serializer", "spark.KryoSerializer")
+  //   //System.setProperty("spark.shuffle.compress", "false")
+  //   System.setProperty("spark.kryo.registrator", "spark.graph.GraphKryoRegistrator")
+
+  //   taskType match {
+  //     case "pagerank" => {
+
+  //       var numIter = Int.MaxValue
+  //       var isDynamic = false
+  //       var tol:Double = 0.001
+  //       var outFname = ""
+  //       var numVPart = 4
+  //       var numEPart = 4
+
+  //       options.foreach{
+  //         case ("numIter", v) => numIter = v.toInt
+  //         case ("dynamic", v) => isDynamic = v.toBoolean
+  //         case ("tol", v) => tol = v.toDouble
+  //         case ("output", v) => outFname = v
+  //         case ("numVPart", v) => numVPart = v.toInt
+  //         case ("numEPart", v) => numEPart = v.toInt
+  //         case (opt, _) => throw new IllegalArgumentException("Invalid option: " + opt)
+  //       }
+
+  //       if(!isDynamic && numIter == Int.MaxValue) {
+  //         println("Set number of iterations!")
+  //         sys.exit(1)
+  //       }
+  //       println("======================================")
+  //       println("|             PageRank               |")
+  //       println("--------------------------------------")
+  //       println(" Using parameters:")
+  //       println(" \tDynamic:  " + isDynamic)
+  //       if(isDynamic) println(" \t  |-> Tolerance: " + tol)
+  //       println(" \tNumIter:  " + numIter)
+  //       println("======================================")
+
+  //       val sc = new SparkContext(host, "PageRank(" + fname + ")")
+
+  //       val graph = Graph.textFile(sc, fname, a => 1.0).withPartitioner(numVPart, numEPart).cache()
+
+  //       val startTime = System.currentTimeMillis
+  //       logInfo("GRAPHX: starting tasks")
+  //       logInfo("GRAPHX: Number of vertices " + graph.vertices.count)
+  //       logInfo("GRAPHX: Number of edges " + graph.edges.count)
+
+  //       val pr = Analytics.pagerank(graph, numIter)
+  //       // val pr = if(isDynamic) Analytics.dynamicPagerank(graph, tol, numIter)
+  //       //   else  Analytics.pagerank(graph, numIter)
+  //       logInfo("GRAPHX: Total rank: " + pr.vertices.map{ case Vertex(id,r) => r }.reduce(_+_) )
+  //       if (!outFname.isEmpty) {
+  //         println("Saving pageranks of pages to " + outFname)
+  //         pr.vertices.map{case Vertex(id, r) => id + "\t" + r}.saveAsTextFile(outFname)
+  //       }
+  //       logInfo("GRAPHX: Runtime:    " + ((System.currentTimeMillis - startTime)/1000.0) + " seconds")
+  //       sc.stop()
+  //     }
+
+  //    case "cc" => {
+
+  //       var numIter = Int.MaxValue
+  //       var isDynamic = false
+
+  //       options.foreach{
+  //         case ("numIter", v) => numIter = v.toInt
+  //         case ("dynamic", v) => isDynamic = v.toBoolean
+  //         case (opt, _) => throw new IllegalArgumentException("Invalid option: " + opt)
+  //       }
+
+  //       if(!isDynamic && numIter == Int.MaxValue) {
+  //         println("Set number of iterations!")
+  //         sys.exit(1)
+  //       }
+  //       println("======================================")
+  //       println("|      Connected Components          |")
+  //       println("--------------------------------------")
+  //       println(" Using parameters:")
+  //       println(" \tDynamic:  " + isDynamic)
+  //       println(" \tNumIter:  " + numIter)
+  //       println("======================================")
+
+  //       val sc = new SparkContext(host, "ConnectedComponents(" + fname + ")")
+  //       val graph = Graph.textFile(sc, fname, a => 1.0)
+  //       val cc = Analytics.connectedComponents(graph, numIter)
+  //       // val cc = if(isDynamic) Analytics.dynamicConnectedComponents(graph, numIter)
+  //       //   else  Analytics.connectedComponents(graph, numIter)
+  //       println("Components: " + cc.vertices.map(_.data).distinct())
+
+  //       sc.stop()
+  //     }
+
+  //    case "shortestpath" => {
+
+  //       var numIter = Int.MaxValue
+  //       var isDynamic = true
+  //       var sources: List[Int] = List.empty
+
+  //       options.foreach{
+  //         case ("numIter", v) => numIter = v.toInt
+  //         case ("dynamic", v) => isDynamic = v.toBoolean
+  //         case ("source", v) => sources ++= List(v.toInt)
+  //         case (opt, _) => throw new IllegalArgumentException("Invalid option: " + opt)
+  //       }
+
+
+  //       if(!isDynamic && numIter == Int.MaxValue) {
+  //         println("Set number of iterations!")
+  //         sys.exit(1)
+  //       }
+
+  //       if(sources.isEmpty) {
+  //         println("No sources provided!")
+  //         sys.exit(1)
+  //       }
+
+  //       println("======================================")
+  //       println("|          Shortest Path             |")
+  //       println("--------------------------------------")
+  //       println(" Using parameters:")
+  //       println(" \tDynamic:  " + isDynamic)
+  //       println(" \tNumIter:  " + numIter)
+  //       println(" \tSources:  [" + sources.mkString(", ") + "]")
+  //       println("======================================")
+
+  //       val sc = new SparkContext(host, "ShortestPath(" + fname + ")")
+  //       val graph = Graph.textFile(sc, fname, a => (if(a.isEmpty) 1.0 else a(0).toDouble ) )
+  //       val sp = Analytics.shortestPath(graph, sources, numIter)
+  //       // val cc = if(isDynamic) Analytics.dynamicShortestPath(graph, sources, numIter)
+  //       //   else  Analytics.shortestPath(graph, sources, numIter)
+  //       println("Longest Path: " + sp.vertices.map(_.data).reduce(math.max(_,_)))
+
+  //       sc.stop()
+  //     }
 
 
      //  case "als" => {
@@ -812,10 +782,10 @@
      //  }
 
 
-      case _ => {
-        println("Invalid task type.")
-      }
-    }
-  }
->>>>>>> a8dad98c
+  //     case _ => {
+  //       println("Invalid task type.")
+  //     }
+  //   }
+  // }
+
 }